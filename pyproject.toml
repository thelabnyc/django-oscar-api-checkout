[build-system]
requires = [ "poetry-core>=1.0.0",]
build-backend = "poetry.core.masonry.api"

[tool.poetry]
name = "django-oscar-api-checkout"
version = "3.4.0"
description = "An extension on top of django-oscar-api providing a more flexible checkout API with a pluggable payment methods interface."
authors = ["thelab <thelabdev@thelab.co>"]
readme = "README.rst"
homepage = "https://gitlab.com/thelabnyc/django-oscar/django-oscar-api-checkout"
repository = "https://gitlab.com/thelabnyc/django-oscar/django-oscar-api-checkout"
license = "ISC"

[[tool.poetry.packages]]
include = "oscarapicheckout"
from = "src"

[tool.poetry.dependencies]
python = "^3.10"
Django = ">=3.2"
django-oscar = ">=3.2.2"
django-oscar-api = ">=3.0.0"
drf-recaptcha = "^3.0.0"

[tool.poetry.group.dev.dependencies]
<<<<<<< HEAD
coverage = ">=7.5.3"
flake8 = ">=3.2.1"
psycopg2-binary = ">=2.9.9"
=======
coverage = ">=4.5.4"
flake8 = ">=7.1.0"
psycopg2-binary = ">=2.8.3"
>>>>>>> e5ddb67f
PyYAML = ">=3.12"
sorl-thumbnail = ">=11.04"
sphinx = ">=1.5.2"
tox = ">=2.6.0"
unittest-xml-reporting = ">=3.0.4"<|MERGE_RESOLUTION|>--- conflicted
+++ resolved
@@ -24,15 +24,9 @@
 drf-recaptcha = "^3.0.0"
 
 [tool.poetry.group.dev.dependencies]
-<<<<<<< HEAD
 coverage = ">=7.5.3"
-flake8 = ">=3.2.1"
+flake8 = ">=7.1.0"
 psycopg2-binary = ">=2.9.9"
-=======
-coverage = ">=4.5.4"
-flake8 = ">=7.1.0"
-psycopg2-binary = ">=2.8.3"
->>>>>>> e5ddb67f
 PyYAML = ">=3.12"
 sorl-thumbnail = ">=11.04"
 sphinx = ">=1.5.2"
